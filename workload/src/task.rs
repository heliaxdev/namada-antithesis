--- conflicted
+++ resolved
@@ -61,9 +61,7 @@
     ShieldedTransfer(Source, Target, Amount, TaskSettings),
     Shielding(Source, PaymentAddress, Amount, TaskSettings),
     InitAccount(Source, BTreeSet<Source>, Threshold, TaskSettings),
-<<<<<<< HEAD
     Unshielding(PaymentAddress, Target, Amount, TaskSettings),
-=======
     BecomeValidator(
         Source,
         WalletAlias,
@@ -74,7 +72,6 @@
         CommissionChange,
         TaskSettings,
     ),
->>>>>>> 667b0a24
 }
 
 impl Task {
