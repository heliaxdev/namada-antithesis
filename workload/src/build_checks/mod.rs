pub mod bond;
pub mod faucet;
pub mod init_account;
pub mod redelegate;
pub mod shielded_transfer;
pub mod shielding;
pub mod transparent_transfer;
pub mod unbond;
<<<<<<< HEAD
pub mod unshielding;
pub mod utils;
=======
pub mod utils;
pub mod become_validator;
>>>>>>> 667b0a24
<|MERGE_RESOLUTION|>--- conflicted
+++ resolved
@@ -6,10 +6,6 @@
 pub mod shielding;
 pub mod transparent_transfer;
 pub mod unbond;
-<<<<<<< HEAD
 pub mod unshielding;
 pub mod utils;
-=======
-pub mod utils;
-pub mod become_validator;
->>>>>>> 667b0a24
+pub mod become_validator;