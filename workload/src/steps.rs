use std::{collections::HashMap, fmt::Display, str::FromStr, time::Instant};

use crate::{
    build::{
        batch::{build_bond_batch, build_random_batch},
        become_validator::build_become_validator,
        bond::build_bond,
        claim_rewards::build_claim_rewards,
        faucet_transfer::build_faucet_transfer,
        init_account::build_init_account,
        new_wallet_keypair::build_new_wallet_keypair,
        redelegate::build_redelegate,
        shielded_transfer::build_shielded_transfer,
        shielding::build_shielding,
        transparent_transfer::build_transparent_transfer,
        unbond::build_unbond,
        unshielding::build_unshielding,
    },
    build_checks,
    check::Check,
    entities::Alias,
    execute::{
        batch::execute_tx_batch,
        become_validator::build_tx_become_validator,
        bond::{build_tx_bond, execute_tx_bond},
        claim_rewards::{build_tx_claim_rewards, execute_tx_claim_rewards},
        faucet_transfer::execute_faucet_transfer,
        init_account::{build_tx_init_account, execute_tx_init_account},
        new_wallet_keypair::execute_new_wallet_key_pair,
        redelegate::{build_tx_redelegate, execute_tx_redelegate},
        reveal_pk::execute_reveal_pk,
        shielded::{build_tx_shielded_transfer, execute_tx_shielded_transfer},
        shielding::{build_tx_shielding, execute_tx_shielding},
        transparent_transfer::{build_tx_transparent_transfer, execute_tx_transparent_transfer},
        unbond::{build_tx_unbond, execute_tx_unbond},
        unshielding::{build_tx_unshielding, execute_tx_unshielding},
    },
    sdk::namada::Sdk,
    state::State,
    task::Task,
};
use clap::ValueEnum;
use namada_sdk::{
    address::Address,
    io::{Client, NamadaIo},
    key::common,
    rpc::{self},
    state::Epoch,
    token::{self},
};
use namada_wallet::alias;
use serde_json::json;
use thiserror::Error;
use tokio::time::{sleep, Duration};
use tryhard::{backoff_strategies::ExponentialBackoff, NoOnRetry, RetryFutureConfig};

#[derive(Error, Debug, Clone)]
pub enum StepError {
    #[error("error wallet `{0}`")]
    Wallet(String),
    #[error("error building tx `{0}`")]
    Build(String),
    #[error("error fetching shielded context data `{0}`")]
    ShieldedSync(String),
    #[error("error broadcasting tx `{0}`")]
    Broadcast(String),
    #[error("error executing tx `{0}`")]
    Execution(String),
    #[error("error calling rpc `{0}`")]
    Rpc(String),
    #[error("shield-sync `{0}`")]
    ShieldSync(String),
}

#[derive(Copy, Clone, PartialEq, Eq, PartialOrd, Ord, ValueEnum, Debug)]
pub enum StepType {
    NewWalletKeyPair,
    FaucetTransfer,
    TransparentTransfer,
    Bond,
    InitAccount,
    Redelegate,
    Unbond,
    ClaimRewards,
    BatchBond,
    BatchRandom,
    Shielding,
<<<<<<< HEAD
    Shielded,
    Unshielding,
=======
    BecomeValidator,
>>>>>>> 667b0a24
}

impl Display for StepType {
    fn fmt(&self, f: &mut std::fmt::Formatter<'_>) -> std::fmt::Result {
        match self {
            StepType::NewWalletKeyPair => write!(f, "wallet-key-pair"),
            StepType::FaucetTransfer => write!(f, "faucet-transfer"),
            StepType::TransparentTransfer => write!(f, "transparent-transfer"),
            StepType::Bond => write!(f, "bond"),
            StepType::InitAccount => write!(f, "init-account"),
            StepType::Redelegate => write!(f, "redelegate"),
            StepType::Unbond => write!(f, "unbond"),
            StepType::ClaimRewards => write!(f, "claim-rewards"),
            StepType::Shielding => write!(f, "shielding"),
            StepType::BatchRandom => write!(f, "batch-random"),
            StepType::BatchBond => write!(f, "batch-bond"),
<<<<<<< HEAD
            StepType::Shielded => write!(f, "shielded"),
            StepType::Unshielding => write!(f, "unshielding"),
=======
            StepType::BecomeValidator => write!(f, "become-validator"),
>>>>>>> 667b0a24
        }
    }
}

#[derive(Clone, Debug)]
pub struct ExecutionResult {
    pub time_taken: u64,
    pub execution_height: Option<u64>,
}

#[derive(Clone, Debug)]
pub struct WorkloadExecutor {}

impl Default for WorkloadExecutor {
    fn default() -> Self {
        Self::new()
    }
}

impl WorkloadExecutor {
    pub fn new() -> Self {
        Self {}
    }

    pub async fn init(&self, sdk: &Sdk) {
        let client = sdk.namada.client();
        let wallet = sdk.namada.wallet.write().await;
        let faucet_address = wallet.find_address("faucet").unwrap().into_owned();
        let nam_address = wallet.find_address("nam").unwrap().into_owned();
        let faucet_public_key = wallet.find_public_key("faucet").unwrap().to_owned();
        drop(wallet);

        loop {
            if let Ok(res) =
                rpc::get_token_balance(client, &nam_address, &faucet_address, None).await
            {
                if res.is_zero() {
                    tracing::error!("Faucet has no money RIP.");
                    std::process::exit(1);
                } else {
                    tracing::info!("Faucet has $$$ ({})", res);
                    break;
                }
            } else {
                tracing::warn!("Retry querying for  faucet balance...");
                sleep(Duration::from_secs(2)).await;
            }
        }

        loop {
            if let Ok(res) = rpc::is_public_key_revealed(client, &faucet_address).await {
                if !res {
                    let _ = Self::reveal_pk(sdk, faucet_public_key.clone()).await;
                } else {
                    break;
                }
            } else {
                tracing::warn!("Retry revealing faucet pk...");
                sleep(Duration::from_secs(2)).await;
            }
        }
    }

    pub fn is_valid(&self, step_type: &StepType, state: &State) -> bool {
        match step_type {
            StepType::NewWalletKeyPair => true,
            StepType::FaucetTransfer => state.any_account(),
            StepType::TransparentTransfer => {
                state.at_least_accounts(2) && state.any_account_can_make_transfer()
            }
            StepType::Bond => state.any_account_with_min_balance(2),
            StepType::Unbond => state.any_bond(),
            StepType::InitAccount => state.min_n_implicit_accounts(3),
            StepType::Redelegate => state.any_bond(),
            StepType::ClaimRewards => state.any_bond(),
            StepType::Shielding => state.any_account_with_min_balance(2),
            StepType::BatchBond => state.min_n_account_with_min_balance(3, 2),
            StepType::BatchRandom => {
                state.min_n_account_with_min_balance(3, 2) && state.min_bonds(3)
            }
<<<<<<< HEAD
            StepType::Shielded => {
                state.at_least_masp_accounts(2)
                    && state.at_least_masp_account_with_minimal_balance(1, 2)
            }
            StepType::Unshielding => {
                state.at_least_masp_account_with_minimal_balance(1, 2)
                    && state.min_n_implicit_accounts(1)
            }
=======
            StepType::BecomeValidator => state.min_n_enstablished_accounts(1),
>>>>>>> 667b0a24
        }
    }

    pub async fn build(
        &self,
        step_type: StepType,
        sdk: &Sdk,
        state: &mut State,
    ) -> Result<Vec<Task>, StepError> {
        let steps = match step_type {
            StepType::NewWalletKeyPair => build_new_wallet_keypair(state).await,
            StepType::FaucetTransfer => build_faucet_transfer(state).await?,
            StepType::TransparentTransfer => build_transparent_transfer(state).await?,
            StepType::Bond => build_bond(sdk, state).await?,
            StepType::InitAccount => build_init_account(state).await?,
            StepType::Redelegate => build_redelegate(sdk, state).await?,
            StepType::Unbond => build_unbond(sdk, state).await?,
            StepType::ClaimRewards => build_claim_rewards(state),
            StepType::Shielding => build_shielding(state).await?,
            StepType::BatchBond => build_bond_batch(sdk, 3, state).await?,
            StepType::BatchRandom => build_random_batch(sdk, 3, state).await?,
<<<<<<< HEAD
            StepType::Shielded => build_shielded_transfer(state).await?,
            StepType::Unshielding => build_unshielding(state).await?,
=======
            StepType::BecomeValidator => build_become_validator(state).await?,
>>>>>>> 667b0a24
        };
        Ok(steps)
    }

    pub async fn build_check(
        &self,
        sdk: &Sdk,
        tasks: Vec<Task>,
        state: &State,
        no_check: bool,
    ) -> Vec<Check> {
        if no_check {
            return vec![];
        }
        let retry_config = Self::retry_config();

        let mut checks = vec![];
        for task in tasks {
            let check = match task {
                Task::NewWalletKeyPair(source) => vec![Check::RevealPk(source)],
                Task::FaucetTransfer(target, amount, _) => {
                    build_checks::faucet::faucet_build_check(
                        sdk,
                        target,
                        amount,
                        retry_config,
                        state,
                    )
                    .await
                }
                Task::TransparentTransfer(source, target, amount, _) => {
                    build_checks::transparent_transfer::transparent_transfer(
                        sdk,
                        source,
                        target,
                        amount,
                        retry_config,
                        state,
                    )
                    .await
                }
                Task::Bond(source, validator, amount, epoch, _) => {
                    build_checks::bond::bond(
                        sdk,
                        source,
                        validator,
                        amount,
                        epoch,
                        retry_config,
                        state,
                    )
                    .await
                }
                Task::InitAccount(alias, sources, threshold, _) => {
                    build_checks::init_account::init_account_build_checks(
                        sdk,
                        alias,
                        sources,
                        threshold,
                        retry_config,
                        state,
                    )
                    .await
                }
                Task::Redelegate(source, from, to, amount, epoch, _) => {
                    build_checks::redelegate::redelegate(
                        sdk,
                        source,
                        from,
                        to,
                        amount,
                        epoch,
                        retry_config,
                        state,
                    )
                    .await
                }
                Task::Unbond(source, validator, amount, epoch, _) => {
                    build_checks::unbond::unbond(
                        sdk,
                        source,
                        validator,
                        amount,
                        epoch,
                        retry_config,
                        state,
                    )
                    .await
                }
                Task::ClaimRewards(_source, _validator, _) => {
                    vec![]
                }
                Task::ShieldedTransfer(source, target, amount, _) => {
                    build_checks::shielded_transfer::shielded_transfer(
                        sdk,
                        source,
                        target,
                        amount,
                        false,
                        retry_config,
                        state,
                    )
                    .await
                }
                Task::Shielding(source, target, amount, _) => {
                    build_checks::shielding::shielding(
                        sdk,
                        source,
                        target,
                        amount,
                        false,
                        retry_config,
                        state,
                    )
                    .await
                }
<<<<<<< HEAD
                Task::Unshielding(source, target, amount, _) => {
                    build_checks::unshielding::unshielding(
                        sdk,
                        source,
                        target,
                        amount,
                        false,
                        retry_config,
                        state,
                    )
                    .await
                }

=======
                Task::BecomeValidator(source, _, _, _, _, _, _, _) => {
                    build_checks::become_validator::become_validator(source).await
                }
>>>>>>> 667b0a24
                Task::Batch(tasks, _) => {
                    let mut checks = vec![];

                    let mut reveal_pks: HashMap<Alias, Alias> = HashMap::default();
                    let mut balances: HashMap<Alias, i64> = HashMap::default();
                    let mut shielded_balances: HashMap<Alias, i64> = HashMap::default();
                    let mut bonds: HashMap<String, (u64, i64)> = HashMap::default();

                    for task in tasks {
                        match &task {
                            Task::NewWalletKeyPair(source) => {
                                reveal_pks.insert(source.clone(), source.to_owned());
                            }
                            Task::FaucetTransfer(target, amount, _task_settings) => {
                                balances
                                    .entry(target.clone())
                                    .and_modify(|balance| *balance += *amount as i64)
                                    .or_insert(*amount as i64);
                            }
                            Task::TransparentTransfer(source, target, amount, _task_settings) => {
                                balances
                                    .entry(target.clone())
                                    .and_modify(|balance| *balance += *amount as i64)
                                    .or_insert(*amount as i64);
                                balances
                                    .entry(source.clone())
                                    .and_modify(|balance| *balance -= *amount as i64)
                                    .or_insert(-(*amount as i64));
                            }
                            Task::Bond(source, validator, amount, epoch, _task_settings) => {
                                bonds
                                    .entry(format!("{}@{}", source.name, validator))
                                    .and_modify(|(_epoch, bond_amount)| {
                                        *bond_amount += *amount as i64
                                    })
                                    .or_insert((*epoch, *amount as i64));
                                balances
                                    .entry(source.clone())
                                    .and_modify(|balance| *balance -= *amount as i64)
                                    .or_insert(-(*amount as i64));
                            }
                            Task::Unbond(source, validator, amount, epoch, _task_settings) => {
                                bonds
                                    .entry(format!("{}@{}", source.name, validator))
                                    .and_modify(|(_epoch, bond_amount)| {
                                        *bond_amount -= *amount as i64
                                    })
                                    .or_insert((*epoch, -(*amount as i64)));
                            }
                            Task::Redelegate(source, from, to, amount, epoch, _task_settings) => {
                                bonds
                                    .entry(format!("{}@{}", source.name, to))
                                    .and_modify(|(_epoch, bond_amount)| {
                                        *bond_amount += *amount as i64
                                    })
                                    .or_insert((*epoch, *amount as i64));
                                bonds
                                    .entry(format!("{}@{}", source.name, from))
                                    .and_modify(|(_epoch, bond_amount)| {
                                        *bond_amount -= *amount as i64
                                    })
                                    .or_insert((*epoch, -(*amount as i64)));
                            }
                            Task::ShieldedTransfer(source, target, amount, _task_settings) => {
                                shielded_balances
                                    .entry(source.clone())
                                    .and_modify(|balance| *balance -= *amount as i64)
                                    .or_insert(-(*amount as i64));
                                shielded_balances
                                    .entry(target.clone())
                                    .and_modify(|balance| *balance += *amount as i64)
                                    .or_insert(*amount as i64);
                            }
                            Task::Shielding(source, target, amount, _task_settings) => {
                                balances
                                    .entry(source.clone())
                                    .and_modify(|balance| *balance -= *amount as i64)
                                    .or_insert(-(*amount as i64));
                                shielded_balances
                                    .entry(target.clone())
                                    .and_modify(|balance| *balance += *amount as i64)
                                    .or_insert(*amount as i64);
                            }
                            Task::ClaimRewards(_source, _validator, _task_settings) => {}
                            _ => panic!(),
                        };
                    }

                    for (_, source) in reveal_pks {
                        checks.push(Check::RevealPk(source));
                    }

                    for (alias, amount) in balances {
                        if let Some(pre_balance) =
                            build_checks::utils::get_balance(sdk, alias.clone(), retry_config).await
                        {
                            if amount >= 0 {
                                checks.push(Check::BalanceTarget(
                                    alias,
                                    pre_balance,
                                    amount.unsigned_abs(),
                                    state.clone(),
                                ));
                            } else {
                                checks.push(Check::BalanceSource(
                                    alias,
                                    pre_balance,
                                    amount.unsigned_abs(),
                                    state.clone(),
                                ));
                            }
                        }
                    }

                    for (key, (epoch, amount)) in bonds {
                        let (source, validator) = key.split_once('@').unwrap();
                        if let Some(pre_bond) = build_checks::utils::get_bond(
                            sdk,
                            Alias::from(source),
                            validator.to_owned(),
                            epoch,
                            retry_config,
                        )
                        .await
                        {
                            if amount > 0 {
                                checks.push(Check::BondIncrease(
                                    Alias::from(source),
                                    validator.to_owned(),
                                    pre_bond,
                                    amount.unsigned_abs(),
                                    state.clone(),
                                ));
                            } else {
                                checks.push(Check::BondDecrease(
                                    Alias::from(source),
                                    validator.to_owned(),
                                    pre_bond,
                                    amount.unsigned_abs(),
                                    state.clone(),
                                ));
                            }
                        }
                    }

                    for (alias, amount) in shielded_balances {
                        if let Ok(Some(pre_balance)) = build_checks::utils::get_shielded_balance(
                            sdk,
                            alias.clone(),
                            None,
<<<<<<< HEAD
                            false,
=======
                            true,
>>>>>>> 667b0a24
                        )
                        .await
                        {
                            if amount >= 0 {
                                checks.push(Check::BalanceShieldedTarget(
                                    alias,
                                    pre_balance,
                                    amount.unsigned_abs(),
                                    state.clone(),
                                ));
                            } else {
                                checks.push(Check::BalanceShieldedSource(
                                    alias,
                                    pre_balance,
                                    amount.unsigned_abs(),
                                    state.clone(),
                                ));
                            }
                        }
                    }

                    checks
                }
            };
            checks.extend(check)
        }
        checks
    }

    pub async fn checks(
        &self,
        sdk: &Sdk,
        checks: Vec<Check>,
        execution_height: Option<u64>,
    ) -> Result<(), String> {
        let config = Self::retry_config();
        let random_timeout = 0.0f64;
        let client = sdk.namada.client();

        if checks.is_empty() {
            return Ok(());
        }

        let execution_height = if let Some(height) = execution_height {
            height
        } else {
            return Ok(());
        };

        let latest_block = loop {
            let latest_block = client.latest_block().await;
            if let Ok(block) = latest_block {
                let current_height = block.block.last_commit.unwrap().height.value();
                let block_height = current_height;
                if block_height >= execution_height {
                    break current_height;
                } else {
                    tracing::info!(
                        "Waiting for block height: {}, currently at: {}",
                        execution_height,
                        block_height
                    );
                }
            }
            sleep(Duration::from_secs_f64(2.0f64)).await
        };

        for check in checks {
            tracing::info!("Running {} check...", check.to_string());
            match check {
                Check::RevealPk(alias) => {
                    let wallet = sdk.namada.wallet.read().await;
                    let source = wallet.find_address(&alias.name).unwrap().into_owned();
                    drop(wallet);

                    match tryhard::retry_fn(|| rpc::is_public_key_revealed(client, &source))
                        .with_config(config)
                        .await
                    {
                        Ok(was_pk_revealed) => {
                            antithesis_sdk::assert_always!(
                                was_pk_revealed,
                                "The public key was revealed correctly.",
                                &json!({
                                    "public-key": source.to_pretty_string(),
                                    "timeout": random_timeout,
                                    "execution_height": execution_height,
                                    "check_height": latest_block,
                                })
                            );
                            if !was_pk_revealed {
                                return Err(format!(
                                    "RevealPk check error: pk for {} was not revealed",
                                    source.to_pretty_string()
                                ));
                            }
                        }
                        Err(e) => {
                            tracing::error!(
                                "{}",
                                json!({
                                    "public-key": source.to_pretty_string(),
                                    "timeout": random_timeout,
                                    "execution_height": execution_height,
                                    "check_height": latest_block,
                                })
                            );
                            return Err(format!("RevealPk check error: {}", e));
                        }
                    }
                }
                Check::BalanceTarget(target, pre_balance, amount, pre_state) => {
                    let wallet = sdk.namada.wallet.read().await;
                    let native_token_address = wallet.find_address("nam").unwrap().into_owned();
                    let target_address = wallet.find_address(&target.name).unwrap().into_owned();
                    drop(wallet);

                    match tryhard::retry_fn(|| {
                        rpc::get_token_balance(client, &native_token_address, &target_address, None)
                    })
                    .with_config(config)
                    .on_retry(|attempt, _, error| {
                        let error = error.to_string();
                        async move {
                            tracing::warn!("Retry {} due to {}...", attempt, error);
                        }
                    })
                    .await
                    {
                        Ok(post_amount) => {
                            let check_balance = if let Some(balance) =
                                pre_balance.checked_add(token::Amount::from_u64(amount))
                            {
                                balance
                            } else {
                                return Err(
                                    "BalanceTarget check error: balance is overflowing".to_string()
                                );
                            };
                            antithesis_sdk::assert_always!(
                                post_amount.eq(&check_balance),
                                "Balance target increased.",
                                &json!({
                                    "target_alias": target,
                                    "target": target_address.to_pretty_string(),
                                    "pre_balance": pre_balance,
                                    "amount": amount,
                                    "post_balance": post_amount,
                                    "pre_state": pre_state,
                                    "timeout": random_timeout,
                                    "execution_height": execution_height,
                                    "check_height": latest_block
                                })
                            );
                            if !post_amount.eq(&check_balance) {
                                tracing::error!(
                                    "{}",
                                    json!({
                                        "target_alias": target,
                                        "target": target_address.to_pretty_string(),
                                        "pre_balance": pre_balance,
                                        "amount": amount,
                                        "post_balance": post_amount,
                                        "pre_state": pre_state,
                                        "timeout": random_timeout,
                                        "execution_height": execution_height,
                                        "check_height": latest_block
                                    })
                                );
                                return Err(format!("BalanceTarget check error: post target amount is not equal to pre balance: pre {}, post: {}, {}", pre_balance, post_amount, amount));
                            }
                        }
                        Err(e) => return Err(format!("BalanceTarget check error: {}", e)),
                    }
                }
                Check::BalanceShieldedSource(target, pre_balance, amount, pre_state) => {
                    match build_checks::utils::get_shielded_balance(
                        sdk,
                        target.clone(),
                        Some(execution_height),
                        false,
                    )
                    .await
                    {
                        Ok(Some(post_balance)) => {
                            let check_balance = if let Some(balance) =
                                pre_balance.checked_sub(token::Amount::from_u64(amount))
                            {
                                balance
                            } else {
                                return Err(
                                    "BalanceShieldedSource check error: balance is underflowing"
                                        .to_string(),
                                );
                            };
                            antithesis_sdk::assert_always!(
                                post_balance.eq(&check_balance),
                                "BalanceShielded source decreased.",
                                &json!({
                                    "source_alias": target,
                                    "pre_balance": pre_balance,
                                    "amount": amount,
                                    "post_balance": post_balance,
                                    "pre_state": pre_state,
                                    "timeout": random_timeout,
                                    "execution_height": execution_height,
                                    "check_height": latest_block
                                })
                            );
                            if !post_balance.eq(&check_balance) {
                                tracing::error!(
                                    "{}",
                                    json!({
                                        "source_alias": target,
                                        "pre_balance": pre_balance,
                                        "amount": amount,
                                        "post_balance": post_balance,
                                        "pre_state": pre_state,
                                        "timeout": random_timeout,
                                        "execution_height": execution_height,
                                        "check_height": latest_block
                                    })
                                );
                                return Err(format!("BalanceShieldedSource check error: post source amount is not equal to pre balance - amount: {} - {} = {} != {}", pre_balance, amount, check_balance, post_balance));
                            }
                        }
                        Ok(None) => {
                            antithesis_sdk::assert_unreachable!(
                                "BalanceShieldedSource target doesn't exist.",
                                &json!({
                                    "source_alias": target,
                                    "pre_balance": pre_balance,
                                    "amount": amount,
                                    "pre_state": pre_state,
                                    "timeout": random_timeout,
                                    "execution_height": execution_height,
                                    "check_height": latest_block
                                })
                            );
                            return Err(format!(
                                "BalanceShieldedSource check error: amount doesn't exist"
                            ));
                        }
                        Err(e) => {
                            return Err(format!(
                                "BalanceShieldedSource check error: {}",
                                e.to_string()
                            ));
                        }
                    };
                }
                Check::BalanceShieldedTarget(target, pre_balance, amount, pre_state) => {
                    match build_checks::utils::get_shielded_balance(
                        sdk,
                        target.clone(),
                        Some(execution_height),
<<<<<<< HEAD
                        false,
=======
                        true,
>>>>>>> 667b0a24
                    )
                    .await
                    {
                        Ok(Some(post_balance)) => {
                            let check_balance = if let Some(balance) =
                                pre_balance.checked_add(token::Amount::from_u64(amount))
                            {
                                balance
                            } else {
                                return Err(
                                    "BalanceShieldedTarget check error: balance is overflowing"
                                        .to_string(),
                                );
                            };
                            antithesis_sdk::assert_always!(
                                post_balance.eq(&check_balance),
                                "BalanceShielded target increased.",
                                &json!({
                                    "target_alias": target,
                                    "pre_balance": pre_balance,
                                    "amount": amount,
                                    "post_balance": post_balance,
                                    "pre_state": pre_state,
                                    "timeout": random_timeout,
                                    "execution_height": execution_height,
                                    "check_height": latest_block
                                })
                            );
                            if !post_balance.eq(&check_balance) {
                                tracing::error!(
                                    "{}",
                                    json!({
                                        "target_alias": target,
                                        "pre_balance": pre_balance,
                                        "amount": amount,
                                        "post_balance": post_balance,
                                        "pre_state": pre_state,
                                        "timeout": random_timeout,
                                        "execution_height": execution_height,
                                        "check_height": latest_block
                                    })
                                );
                                return Err(format!("BalanceShieldedTarget check error: post target amount is not equal to pre balance: pre {}, post: {}, {}", pre_balance, post_balance, amount));
                            }
                        }
                        Ok(None) => {
                            antithesis_sdk::assert_unreachable!(
                                "BalanceShieldedTarget target doesn't exist.",
                                &json!({
                                    "target_alias": target,
                                    "pre_balance": pre_balance,
                                    "amount": amount,
                                    "pre_state": pre_state,
                                    "timeout": random_timeout,
                                    "execution_height": execution_height,
                                    "check_height": latest_block
                                })
                            );
                            return Err(format!(
                                "BalanceShieldedTarget check error: amount doesn't exist"
                            ));
                        }
                        Err(e) => {
                            return Err(format!(
                                "BalanceShieldedTarget check error: {}",
                                e.to_string()
                            ));
                        }
                    };
                }
                Check::BalanceSource(target, pre_balance, amount, pre_state) => {
                    let wallet = sdk.namada.wallet.read().await;
                    let native_token_address = wallet.find_address("nam").unwrap().into_owned();
                    let target_address = wallet.find_address(&target.name).unwrap().into_owned();
                    drop(wallet);

                    match tryhard::retry_fn(|| {
                        rpc::get_token_balance(client, &native_token_address, &target_address, None)
                    })
                    .with_config(config)
                    .on_retry(|attempt, _, error| {
                        let error = error.to_string();
                        async move {
                            tracing::info!("Retry {} due to {}...", attempt, error);
                        }
                    })
                    .await
                    {
                        Ok(post_amount) => {
                            let check_balance = if let Some(balance) =
                                pre_balance.checked_sub(token::Amount::from_u64(amount))
                            {
                                balance
                            } else {
                                return Err(
                                    "BalanceTarget check error: balance is negative".to_string()
                                );
                            };
                            antithesis_sdk::assert_always!(
                                post_amount.eq(&check_balance),
                                "Balance source decreased.",
                                &json!({
                                    "target_alias": target,
                                    "target": target_address.to_pretty_string(),
                                    "pre_balance": pre_balance,
                                    "amount": amount,
                                    "post_balance": post_amount,
                                    "pre_state": pre_state,
                                    "timeout": random_timeout,
                                    "execution_height": execution_height,
                                    "check_height": latest_block
                                })
                            );
                            if !post_amount.eq(&check_balance) {
                                tracing::error!(
                                    "{}",
                                    json!({
                                        "target_alias": target,
                                        "target": target_address.to_pretty_string(),
                                        "pre_balance": pre_balance,
                                        "amount": amount,
                                        "post_balance": post_amount,
                                        "pre_state": pre_state,
                                        "timeout": random_timeout,
                                        "execution_height": execution_height,
                                        "check_height": latest_block
                                    })
                                );
                                return Err(format!("BalanceSource check error: post target amount not equal to pre balance: pre {}, post: {}, {}", pre_balance, post_amount, amount));
                            }
                        }
                        Err(e) => return Err(format!("BalanceSource check error: {}", e)),
                    }
                }
                Check::BondIncrease(target, validator, pre_bond, amount, pre_state) => {
                    let wallet = sdk.namada.wallet.read().await;
                    let source_address = wallet.find_address(&target.name).unwrap().into_owned();

                    let validator_address = Address::from_str(&validator).unwrap();

                    let epoch = if let Ok(epoch) = tryhard::retry_fn(|| rpc::query_epoch(client))
                        .with_config(config)
                        .on_retry(|attempt, _, error| {
                            let error = error.to_string();
                            async move {
                                tracing::info!("Retry {} due to {}...", attempt, error);
                            }
                        })
                        .await
                    {
                        epoch
                    } else {
                        continue;
                    };

                    match tryhard::retry_fn(|| {
                        rpc::get_bond_amount_at(
                            client,
                            &source_address,
                            &validator_address,
                            Epoch(epoch.0 + 2),
                        )
                    })
                    .with_config(config)
                    .on_retry(|attempt, _, error| {
                        let error = error.to_string();
                        async move {
                            tracing::info!("Retry {} due to {}...", attempt, error);
                        }
                    })
                    .await
                    {
                        Ok(post_bond) => {
                            let check_bond = if let Some(bond) =
                                pre_bond.checked_add(token::Amount::from_u64(amount))
                            {
                                bond
                            } else {
                                return Err(
                                    "Bond increase check error: bond is negative".to_string()
                                );
                            };
                            antithesis_sdk::assert_always!(
                                post_bond.eq(&check_bond),
                                "Bond source increased.",
                                &json!({
                                    "target_alias": target,
                                    "target": source_address.to_pretty_string(),
                                    "validator": validator_address.to_pretty_string(),
                                    "pre_bond": pre_bond,
                                    "amount": amount,
                                    "post_bond": post_bond,
                                    "pre_state": pre_state,
                                    "epoch": epoch,
                                    "timeout": random_timeout,
                                    "execution_height": execution_height,
                                    "check_height": latest_block
                                })
                            );
                            if !post_bond.eq(&check_bond) {
                                tracing::error!(
                                    "{}",
                                    json!({
                                        "target_alias": target,
                                        "target": source_address.to_pretty_string(),
                                        "validator": validator_address.to_pretty_string(),
                                        "pre_bond": pre_bond,
                                        "amount": amount,
                                        "post_bond": post_bond,
                                        "pre_state": pre_state,
                                        "epoch": epoch,
                                        "timeout": random_timeout,
                                        "execution_height": execution_height,
                                        "check_height": latest_block
                                    })
                                );
                                return Err(format!("Bond increase check error: post target amount is not equal to pre balance: pre {}, post {}, amount: {}", pre_bond, post_bond, amount));
                            }
                        }
                        Err(e) => return Err(format!("Bond check error: {}", e)),
                    }
                }
                Check::BondDecrease(target, validator, pre_bond, amount, pre_state) => {
                    let wallet = sdk.namada.wallet.read().await;
                    let source_address = wallet.find_address(&target.name).unwrap().into_owned();

                    let validator_address = Address::from_str(&validator).unwrap();

                    let epoch = if let Ok(epoch) = tryhard::retry_fn(|| rpc::query_epoch(client))
                        .with_config(config)
                        .on_retry(|attempt, _, error| {
                            let error = error.to_string();
                            async move {
                                tracing::info!("Retry {} due to {}...", attempt, error);
                            }
                        })
                        .await
                    {
                        epoch
                    } else {
                        continue;
                    };

                    match tryhard::retry_fn(|| {
                        rpc::get_bond_amount_at(
                            client,
                            &source_address,
                            &validator_address,
                            Epoch(epoch.0 + 2),
                        )
                    })
                    .with_config(config)
                    .on_retry(|attempt, _, error| {
                        let error = error.to_string();
                        async move {
                            tracing::info!("Retry {} due to {}...", attempt, error);
                        }
                    })
                    .await
                    {
                        Ok(post_bond) => {
                            let check_bond = if let Some(bond) =
                                pre_bond.checked_sub(token::Amount::from_u64(amount))
                            {
                                bond
                            } else {
                                return Err(
                                    "Bond decrease check error: bond is negative".to_string()
                                );
                            };
                            antithesis_sdk::assert_always!(
                                post_bond.eq(&check_bond),
                                "Bond source decreased.",
                                &json!({
                                    "target_alias": target,
                                    "target": source_address.to_pretty_string(),
                                    "validator": validator_address.to_pretty_string(),
                                    "pre_bond": pre_bond,
                                    "amount": amount,
                                    "post_bond": post_bond,
                                    "pre_state": pre_state,
                                    "epoch": epoch,
                                    "timeout": random_timeout,
                                    "execution_height": execution_height,
                                    "check_height": latest_block
                                })
                            );
                            if !post_bond.eq(&check_bond) {
                                tracing::error!(
                                    "{}",
                                    json!({
                                        "target_alias": target,
                                        "target": source_address.to_pretty_string(),
                                        "validator": validator_address.to_pretty_string(),
                                        "pre_bond": pre_bond,
                                        "amount": amount,
                                        "post_bond": post_bond,
                                        "pre_state": pre_state,
                                        "epoch": epoch,
                                        "timeout": random_timeout,
                                        "execution_height": execution_height,
                                        "check_height": latest_block
                                    })
                                );
                                return Err(format!("Bond decrease check error: post target amount is not equal to pre balance: pre {}, post {}, amount: {}", pre_bond, post_bond, amount));
                            }
                        }
                        Err(e) => return Err(format!("Bond check error: {}", e)),
                    }
                }
                Check::AccountExist(target, threshold, sources, pre_state) => {
                    let wallet = sdk.namada.wallet.read().await;
                    let source_address = wallet.find_address(&target.name).unwrap().into_owned();
                    wallet.save().unwrap();
                    drop(wallet);

                    match tryhard::retry_fn(|| rpc::get_account_info(client, &source_address))
                        .with_config(config)
                        .on_retry(|attempt, _, error| {
                            let error = error.to_string();
                            async move {
                                tracing::info!("Retry {} due to {}...", attempt, error);
                            }
                        })
                        .await
                    {
                        Ok(Some(account)) => {
                            let is_threshold_ok = account.threshold == threshold as u8;
                            let is_sources_ok =
                                sources.len() == account.public_keys_map.idx_to_pk.len();
                            antithesis_sdk::assert_always!(
                                is_sources_ok && is_threshold_ok,
                                "OnChain account is valid.",
                                &json!({
                                    "target_alias": target,
                                    "target": source_address.to_pretty_string(),
                                    "account": account,
                                    "threshold": threshold,
                                    "sources": sources,
                                    "pre_state": pre_state,
                                    "timeout": random_timeout,
                                    "execution_height": execution_height,
                                    "check_height": latest_block
                                })
                            );
                            if !is_sources_ok || !is_threshold_ok {
                                tracing::error!(
                                    "{}",
                                    json!({
                                        "target_alias": target,
                                        "target": source_address.to_pretty_string(),
                                        "account": account,
                                        "threshold": threshold,
                                        "sources": sources,
                                        "pre_state": pre_state,
                                        "timeout": random_timeout,
                                        "execution_height": execution_height,
                                        "check_height": latest_block
                                    })
                                );
                                return Err(format!(
                                    "AccountExist check error: account {} is invalid",
                                    source_address
                                ));
                            }
                        }
                        Ok(None) => {
                            antithesis_sdk::assert_unreachable!(
                                "OnChain account doesn't exist.",
                                &json!({
                                    "target_alias": target,
                                    "target": source_address.to_pretty_string(),
                                    "account": "",
                                    "threshold": threshold,
                                    "sources": sources,
                                    "pre_state": pre_state,
                                    "timeout": random_timeout,
                                    "execution_height": execution_height,
                                    "check_height": latest_block
                                })
                            );
                            return Err(format!(
                                "AccountExist check error: account {} is doesn't exist",
                                target.name
                            ));
                        }
                        Err(e) => return Err(format!("AccountExist check error: {}", e)),
                    };
                }
                Check::IsValidatorAccount(target) => {
                    let wallet = sdk.namada.wallet.read().await;
                    let source_address = wallet.find_address(&target.name).unwrap().into_owned();
                    wallet.save().unwrap();
                    drop(wallet);

                    let is_validator = rpc::is_validator(client, &source_address)
                        .await
                        .unwrap_or_default();
                    antithesis_sdk::assert_always!(
                        is_validator,
                        "OnChain account is a valiadtor.",
                        &json!({
                            "target_alias": target,
                            "target": source_address.to_pretty_string(),
                            "timeout": random_timeout,
                            "execution_height": execution_height,
                            "check_height": latest_block
                        })
                    );
                }
            }
        }

        Ok(())
    }

    pub async fn execute(
        &self,
        sdk: &Sdk,
        tasks: Vec<Task>,
    ) -> Result<Vec<ExecutionResult>, StepError> {
        let mut execution_results = vec![];

        for task in tasks {
            let now = Instant::now();
            let execution_height = match task {
                Task::NewWalletKeyPair(alias) => {
                    let public_key = execute_new_wallet_key_pair(sdk, alias).await?;
                    Self::reveal_pk(sdk, public_key).await?
                }
                Task::FaucetTransfer(target, amount, settings) => {
                    execute_faucet_transfer(sdk, target, amount, settings).await?
                }
                Task::TransparentTransfer(source, target, amount, settings) => {
                    let (mut tx, signing_data, tx_args) =
                        build_tx_transparent_transfer(sdk, source, target, amount, settings)
                            .await?;
                    execute_tx_transparent_transfer(sdk, &mut tx, signing_data, &tx_args).await?
                }
                Task::Bond(source, validator, amount, _epoch, settings) => {
                    let (mut tx, signing_data, tx_args) =
                        build_tx_bond(sdk, source, validator, amount, settings).await?;
                    execute_tx_bond(sdk, &mut tx, signing_data, &tx_args).await?
                }
                Task::InitAccount(source, sources, threshold, settings) => {
                    let (mut tx, signing_data, tx_args) =
                        build_tx_init_account(sdk, source, sources, threshold, settings).await?;
                    execute_tx_init_account(sdk, &mut tx, signing_data, &tx_args).await?
                }
                Task::Redelegate(source, from, to, amount, _epoch, settings) => {
                    let (mut tx, signing_data, tx_args) =
                        build_tx_redelegate(sdk, source, from, to, amount, settings).await?;
                    execute_tx_redelegate(sdk, &mut tx, signing_data, &tx_args).await?
                }
                Task::Unbond(source, validator, amount, _epoch, settings) => {
                    let (mut tx, signing_data, tx_args) =
                        build_tx_unbond(sdk, source, validator, amount, settings).await?;
                    execute_tx_unbond(sdk, &mut tx, signing_data, &tx_args).await?
                }
                Task::ClaimRewards(source, validator, settings) => {
                    let (mut tx, signing_data, tx_args) =
                        build_tx_claim_rewards(sdk, source, validator, settings).await?;
                    execute_tx_claim_rewards(sdk, &mut tx, signing_data, &tx_args).await?
                }
                Task::ShieldedTransfer(source, target, amount, settings) => {
                    let (mut tx, signing_data, tx_args) =
                        build_tx_shielded_transfer(sdk, source, target, amount, settings).await?;
                    execute_tx_shielded_transfer(sdk, &mut tx, signing_data, &tx_args).await?
                }
                Task::Shielding(source, target, amount, settings) => {
                    let (mut tx, signing_data, tx_args) =
                        build_tx_shielding(sdk, source, target, amount, settings).await?;
                    execute_tx_shielding(sdk, &mut tx, signing_data, &tx_args).await?
                }
<<<<<<< HEAD
                Task::Unshielding(source, target, amount, settings) => {
                    let (mut tx, signing_data, tx_args) =
                        build_tx_unshielding(sdk, source, target, amount, settings).await?;
                    execute_tx_unshielding(sdk, &mut tx, signing_data, &tx_args).await?
=======
                Task::BecomeValidator(alias, t, t1, t2, t3, comm, max_comm_change, settings) => {
                    let (mut tx, signing_data, tx_args) = build_tx_become_validator(
                        sdk,
                        alias,
                        t,
                        t1,
                        t2,
                        t3,
                        comm,
                        max_comm_change,
                        settings,
                    )
                    .await?;
                    execute_tx_shielding(sdk, &mut tx, signing_data, &tx_args).await?
>>>>>>> 667b0a24
                }
                Task::Batch(tasks, task_settings) => {
                    let mut txs = vec![];
                    for task in tasks {
                        let (tx, signing_data, _) = match task {
                            Task::TransparentTransfer(source, target, amount, settings) => {
                                build_tx_transparent_transfer(sdk, source, target, amount, settings)
                                    .await?
                            }
                            Task::Bond(source, validator, amount, _epoch, settings) => {
                                build_tx_bond(sdk, source, validator, amount, settings).await?
                            }
                            Task::Redelegate(source, from, to, amount, _epoch, task_settings) => {
                                build_tx_redelegate(sdk, source, from, to, amount, task_settings)
                                    .await?
                            }
                            Task::Unbond(source, validator, amount, _epoch, settings) => {
                                build_tx_unbond(sdk, source, validator, amount, settings).await?
                            }
                            Task::ShieldedTransfer(source, target, amount, settings) => {
                                build_tx_shielded_transfer(sdk, source, target, amount, settings)
                                    .await?
                            }
                            Task::Shielding(source, target, amount, settings) => {
                                build_tx_shielding(sdk, source, target, amount, settings).await?
                            }
                            Task::ClaimRewards(source, validator, settings) => {
                                build_tx_claim_rewards(sdk, source, validator, settings).await?
                            }
                            _ => panic!(),
                        };
                        txs.push((tx, signing_data));
                    }

                    execute_tx_batch(sdk, txs, task_settings).await?
                }
            };
            let execution_result = ExecutionResult {
                time_taken: now.elapsed().as_secs(),
                execution_height,
            };
            execution_results.push(execution_result);
        }

        Ok(execution_results)
    }

    pub fn update_state(&self, tasks: Vec<Task>, state: &mut State) {
        state.update(tasks, true);
    }

    async fn reveal_pk(sdk: &Sdk, public_key: common::PublicKey) -> Result<Option<u64>, StepError> {
        execute_reveal_pk(sdk, public_key).await
    }

    fn retry_config() -> RetryFutureConfig<ExponentialBackoff, NoOnRetry> {
        RetryFutureConfig::new(4)
            .exponential_backoff(Duration::from_secs(1))
            .max_delay(Duration::from_secs(10))
    }
}<|MERGE_RESOLUTION|>--- conflicted
+++ resolved
@@ -85,12 +85,9 @@
     BatchBond,
     BatchRandom,
     Shielding,
-<<<<<<< HEAD
     Shielded,
     Unshielding,
-=======
     BecomeValidator,
->>>>>>> 667b0a24
 }
 
 impl Display for StepType {
@@ -107,12 +104,9 @@
             StepType::Shielding => write!(f, "shielding"),
             StepType::BatchRandom => write!(f, "batch-random"),
             StepType::BatchBond => write!(f, "batch-bond"),
-<<<<<<< HEAD
             StepType::Shielded => write!(f, "shielded"),
             StepType::Unshielding => write!(f, "unshielding"),
-=======
             StepType::BecomeValidator => write!(f, "become-validator"),
->>>>>>> 667b0a24
         }
     }
 }
@@ -193,7 +187,6 @@
             StepType::BatchRandom => {
                 state.min_n_account_with_min_balance(3, 2) && state.min_bonds(3)
             }
-<<<<<<< HEAD
             StepType::Shielded => {
                 state.at_least_masp_accounts(2)
                     && state.at_least_masp_account_with_minimal_balance(1, 2)
@@ -202,9 +195,7 @@
                 state.at_least_masp_account_with_minimal_balance(1, 2)
                     && state.min_n_implicit_accounts(1)
             }
-=======
             StepType::BecomeValidator => state.min_n_enstablished_accounts(1),
->>>>>>> 667b0a24
         }
     }
 
@@ -226,12 +217,9 @@
             StepType::Shielding => build_shielding(state).await?,
             StepType::BatchBond => build_bond_batch(sdk, 3, state).await?,
             StepType::BatchRandom => build_random_batch(sdk, 3, state).await?,
-<<<<<<< HEAD
             StepType::Shielded => build_shielded_transfer(state).await?,
             StepType::Unshielding => build_unshielding(state).await?,
-=======
             StepType::BecomeValidator => build_become_validator(state).await?,
->>>>>>> 667b0a24
         };
         Ok(steps)
     }
@@ -348,7 +336,6 @@
                     )
                     .await
                 }
-<<<<<<< HEAD
                 Task::Unshielding(source, target, amount, _) => {
                     build_checks::unshielding::unshielding(
                         sdk,
@@ -361,12 +348,9 @@
                     )
                     .await
                 }
-
-=======
                 Task::BecomeValidator(source, _, _, _, _, _, _, _) => {
                     build_checks::become_validator::become_validator(source).await
                 }
->>>>>>> 667b0a24
                 Task::Batch(tasks, _) => {
                     let mut checks = vec![];
 
@@ -517,11 +501,7 @@
                             sdk,
                             alias.clone(),
                             None,
-<<<<<<< HEAD
-                            false,
-=======
                             true,
->>>>>>> 667b0a24
                         )
                         .await
                         {
@@ -778,11 +758,7 @@
                         sdk,
                         target.clone(),
                         Some(execution_height),
-<<<<<<< HEAD
-                        false,
-=======
                         true,
->>>>>>> 667b0a24
                     )
                     .await
                     {
@@ -1257,12 +1233,11 @@
                         build_tx_shielding(sdk, source, target, amount, settings).await?;
                     execute_tx_shielding(sdk, &mut tx, signing_data, &tx_args).await?
                 }
-<<<<<<< HEAD
                 Task::Unshielding(source, target, amount, settings) => {
                     let (mut tx, signing_data, tx_args) =
                         build_tx_unshielding(sdk, source, target, amount, settings).await?;
                     execute_tx_unshielding(sdk, &mut tx, signing_data, &tx_args).await?
-=======
+                }
                 Task::BecomeValidator(alias, t, t1, t2, t3, comm, max_comm_change, settings) => {
                     let (mut tx, signing_data, tx_args) = build_tx_become_validator(
                         sdk,
@@ -1277,7 +1252,6 @@
                     )
                     .await?;
                     execute_tx_shielding(sdk, &mut tx, signing_data, &tx_args).await?
->>>>>>> 667b0a24
                 }
                 Task::Batch(tasks, task_settings) => {
                     let mut txs = vec![];
