use std::{
    collections::{BTreeSet, HashMap, HashSet},
    env,
    fs::{self},
    path::PathBuf,
};

use rand::{seq::IteratorRandom, Rng, RngCore};
use serde::{Deserialize, Serialize};

use crate::{
    constants::{DEFAULT_FEE_IN_NATIVE_TOKEN, MIN_TRANSFER_BALANCE},
    entities::Alias,
    task::Task,
};

#[derive(Clone, Debug, Default, Hash, PartialEq, Eq, Serialize, Deserialize)]
pub enum AddressType {
    Enstablished,
    #[default]
    Implicit,
}

impl AddressType {
    pub fn is_implicit(&self) -> bool {
        matches!(self, AddressType::Implicit)
    }
    pub fn is_enstablished(&self) -> bool {
        matches!(self, AddressType::Enstablished)
    }
}

#[derive(Clone, Debug, Default, Hash, PartialEq, Eq, Serialize, Deserialize)]
pub struct Account {
    pub alias: Alias,
    pub public_keys: BTreeSet<Alias>,
    pub threshold: u64,
    pub address_type: AddressType,
}

#[derive(Clone, Debug, Default, Hash, PartialEq, Eq, Serialize, Deserialize)]
pub struct MaspAccount {
    pub alias: Alias,
    pub spending_key: Alias,
    pub payment_address: Alias,
}

impl Account {
    pub fn is_implicit(&self) -> bool {
        self.address_type.is_implicit()
    }
    pub fn is_enstablished(&self) -> bool {
        self.address_type.is_enstablished()
    }
}

#[derive(Clone, Debug, Default, Hash, PartialEq, Eq, Serialize, Deserialize)]
pub struct Bond {
    pub alias: Alias,
    pub validator: String,
    pub amount: u64,
}

#[derive(Clone, Debug, Serialize, Deserialize)]
pub struct State {
    pub accounts: HashMap<Alias, Account>,
    pub masp_accounts: HashMap<Alias, MaspAccount>,
    pub balances: HashMap<Alias, u64>,
    pub masp_balances: HashMap<Alias, u64>, // why do we have masp balances if tha aliases for masp accounts has a sufix?
    pub bonds: HashMap<Alias, HashMap<String, u64>>,
    pub unbonds: HashMap<Alias, HashMap<String, u64>>,
    pub redelegations: HashMap<Alias, HashMap<String, u64>>,
    pub validators: HashMap<Alias, Account>,
    pub seed: u64,
    pub rng: AntithesisRng,
    pub path: PathBuf,
    pub base_dir: PathBuf,
    pub stats: HashMap<String, u64>,
}

impl State {
    pub fn new(id: u64, seed: u64) -> Self {
        Self {
            accounts: HashMap::default(),
            masp_accounts: HashMap::default(),
            balances: HashMap::default(),
            masp_balances: HashMap::default(),
            bonds: HashMap::default(),
            unbonds: HashMap::default(),
            redelegations: HashMap::default(),
            validators: HashMap::default(),
            seed,
            rng: AntithesisRng::default(),
            path: env::current_dir()
                .unwrap()
                .join(format!("state-{}.json", id)),
            base_dir: env::current_dir().unwrap().join("base"),
            stats: HashMap::default(),
        }
    }

    pub fn update(&mut self, tasks: Vec<Task>, with_fee: bool) {
        for task in tasks {
            match task.clone() {
                Task::NewWalletKeyPair(alias) => {
                    self.add_implicit_account(alias.clone());
                    self.add_masp_account(alias);
                }
                Task::FaucetTransfer(target, amount, settings) => {
                    let source_alias = Alias::faucet();
                    self.modify_balance(source_alias, target, amount);
                    if with_fee {
                        self.modify_balance_fee(settings.gas_payer, settings.gas_limit);
                    }
                }
                Task::TransparentTransfer(source, target, amount, setting) => {
                    self.modify_balance(source, target, amount);
                    if with_fee {
                        self.modify_balance_fee(setting.gas_payer, setting.gas_limit);
                    }
                }
                Task::Bond(source, validator, amount, _, setting) => {
                    self.modify_bond(source, validator, amount);
                    if with_fee {
                        self.modify_balance_fee(setting.gas_payer, setting.gas_limit);
                    }
                }
                Task::Redelegate(source, from, to, amount, _epoch, setting) => {
                    if with_fee {
                        self.modify_balance_fee(setting.gas_payer, setting.gas_limit);
                    }
                    self.modify_redelegate(source, from, to, amount)
                }
                Task::Batch(tasks, setting) => {
                    self.modify_balance_fee(setting.gas_payer, setting.gas_limit);
                    self.update(tasks, false);
                }
                Task::Unbond(source, validator, amount, _epoch, setting) => {
                    if with_fee {
                        self.modify_balance_fee(setting.gas_payer, setting.gas_limit);
                    }
                    self.modify_unbonds(source, validator, amount);
                }
                Task::ClaimRewards(_source, _validator, setting) => {
                    if with_fee {
                        self.modify_balance_fee(setting.gas_payer, setting.gas_limit);
                    }
                }
                Task::InitAccount(alias, sources, threshold, setting) => {
                    if with_fee {
                        self.modify_balance_fee(setting.gas_payer, setting.gas_limit);
                    }
                    self.add_enstablished_account(alias, sources, threshold);
                }
                Task::ShieldedTransfer(source, target, amount, setting) => {
                    if with_fee {
                        self.modify_balance_fee(setting.gas_payer, setting.gas_limit);
                    }
                    self.modify_shielded_transfer(source, target, amount);
                }
                Task::Shielding(source, target, amount, setting) => {
                    if with_fee {
                        self.modify_balance_fee(setting.gas_payer, setting.gas_limit);
                    }
                    self.modify_shielding(source, target, amount)
                }
<<<<<<< HEAD
                Task::Unshielding(source, target, amount, setting) => {
                    if with_fee {
                        self.modify_balance_fee(setting.gas_payer, setting.gas_limit);
                    }
                    self.modify_unshielding(source, target, amount)
=======
                Task::BecomeValidator(alias, _, _, _, _, _, _, setting) => {
                    if with_fee {
                        self.modify_balance_fee(setting.gas_payer, setting.gas_limit);
                    }
                    self.set_enstablished_as_validator(alias)
>>>>>>> 667b0a24
                }
            }
            self.stats
                .entry(task.raw_type())
                .and_modify(|counter| *counter += 1)
                .or_insert(1);
        }
    }

    pub fn serialize_to_file(&self) {
        fs::write(&self.path, serde_json::to_string_pretty(&self).unwrap()).unwrap()
    }

    pub fn from_file(id: u64, seed: Option<u64>) -> Self {
        let path = env::current_dir()
            .unwrap()
            .join(format!("state-{}.json", id));
        match fs::read_to_string(path) {
            Ok(data) => match serde_json::from_str(&data) {
                Ok(state) => state,
                Err(_) => {
                    tracing::warn!("Can't deserialize state file, creating new one.");
                    let state = State::new(
                        id,
                        seed.unwrap_or(rand::thread_rng().gen_range(0..u64::MAX)),
                    );
                    state.serialize_to_file();
                    state
                }
            },
            Err(_) => {
                tracing::warn!("Can't read state file, creating new one.");
                let state = State::new(
                    id,
                    seed.unwrap_or(rand::thread_rng().gen_range(0..u64::MAX)),
                );
                state.serialize_to_file();
                state
            }
        }
    }

    /// READ

    pub fn any_account(&self) -> bool {
        self.at_least_accounts(1)
    }

    pub fn at_least_accounts(&self, sample: u64) -> bool {
        self.accounts.len() >= sample as usize
    }

    pub fn at_least_masp_accounts(&self, sample: u64) -> bool {
        self.masp_accounts.len() >= sample as usize
    }

    pub fn at_least_masp_account_with_minimal_balance(
        &self,
        number_of_accounts: usize,
        min_balance: u64,
    ) -> bool {
        self.masp_accounts
            .iter()
            .filter(|(_, account)| {
                self.get_shielded_balance_for(&account.payment_address) >= min_balance
            })
            .count()
            >= number_of_accounts
    }

    pub fn any_account_with_min_balance(&self, min_balance: u64) -> bool {
        self.balances
            .iter()
            .any(|(_, balance)| balance >= &min_balance)
    }

    pub fn min_n_account_with_min_balance(&self, sample: usize, min_balance: u64) -> bool {
        self.balances
            .iter()
            .filter(|(_, balance)| **balance >= min_balance)
            .count()
            >= sample
    }

    pub fn any_account_can_pay_fees(&self) -> bool {
        self.balances.iter().any(|(alias, balance)| {
            if balance >= &DEFAULT_FEE_IN_NATIVE_TOKEN {
                let account = self.accounts.get(alias).expect("Alias should exist.");
                account.is_implicit()
            } else {
                false
            }
        })
    }

    pub fn any_account_can_make_transfer(&self) -> bool {
        self.balances
            .iter()
            .any(|(_, balance)| balance >= &MIN_TRANSFER_BALANCE)
    }

    pub fn min_n_implicit_accounts(&self, sample_size: usize) -> bool {
        self.accounts
            .iter()
            .filter(|(_, account)| account.is_implicit())
            .count()
            > sample_size
    }

    pub fn min_n_enstablished_accounts(&self, sample_size: usize) -> bool {
        self.accounts
            .iter()
            .filter(|(_, account)| account.is_enstablished())
            .count()
            > sample_size
    }

    pub fn any_bond(&self) -> bool {
        self.min_bonds(1)
    }

    pub fn min_bonds(&self, sample: usize) -> bool {
        self.bonds
            .values()
            .filter(|data| data.values().any(|data| *data > 2))
            .flatten()
            .count()
            >= sample
    }

    /// GET

    pub fn random_account(&mut self, blacklist: Vec<Alias>) -> Option<Account> {
        self.accounts
            .iter()
            .filter(|(alias, _)| !blacklist.contains(alias))
            .choose(&mut self.rng)
            .map(|(_, account)| account.clone())
    }

    pub fn random_masp_account_with_min_balance(
        &mut self,
        blacklist: Vec<Alias>,
        min_value: u64,
    ) -> Option<MaspAccount> {
        self.masp_balances
            .iter()
            .filter_map(|(alias, balance)| {
                if blacklist.contains(alias) {
                    return None;
                }
                if balance >= &min_value {
                    Some(self.masp_accounts.get(alias).unwrap().clone())
                } else {
                    None
                }
            })
            .choose(&mut self.rng)
    }

    pub fn random_payment_address(&mut self, blacklist: Vec<Alias>) -> Option<MaspAccount> {
        self.masp_accounts
            .iter()
            .filter(|(alias, _)| !blacklist.contains(alias))
            .choose(&mut self.rng)
            .map(|(_, account)| account.clone())
    }

    pub fn random_implicit_accounts(
        &mut self,
        blacklist: Vec<Alias>,
        sample_size: usize,
    ) -> Vec<Account> {
        self.accounts
            .iter()
            .filter(|(alias, _)| !blacklist.contains(alias))
            .filter(|(_, account)| account.is_implicit())
            .choose_multiple(&mut self.rng, sample_size)
            .into_iter()
            .map(|(_, account)| account.clone())
            .collect()
    }

    pub fn random_enstablished_account(
        &mut self,
        blacklist: Vec<Alias>,
        sample_size: usize,
    ) -> Vec<Account> {
        self.accounts
            .iter()
            .filter(|(alias, _)| !blacklist.contains(alias))
            .filter(|(_, account)| account.is_enstablished())
            .choose_multiple(&mut self.rng, sample_size)
            .into_iter()
            .map(|(_, account)| account.clone())
            .collect()
    }

    pub fn random_bond(&mut self) -> Bond {
        self.bonds
            .iter()
            .map(|(source, bonds)| {
                bonds.iter().filter_map(|(validator, amount)| {
                    if *amount > 1 {
                        Some(Bond {
                            alias: source.to_owned(),
                            validator: validator.to_owned(),
                            amount: *amount,
                        })
                    } else {
                        None
                    }
                })
            })
            .flatten()
            .choose(&mut self.rng)
            .unwrap()
    }

    pub fn random_account_with_min_balance(&mut self, blacklist: Vec<Alias>) -> Option<Account> {
        self.balances
            .iter()
            .filter_map(|(alias, balance)| {
                if blacklist.contains(alias) {
                    return None;
                }
                if balance >= &DEFAULT_FEE_IN_NATIVE_TOKEN {
                    Some(self.accounts.get(alias).unwrap().clone())
                } else {
                    None
                }
            })
            .choose(&mut self.rng)
    }

    pub fn get_account_by_alias(&self, alias: &Alias) -> Account {
        self.accounts.get(alias).unwrap().to_owned()
    }

    pub fn get_balance_for(&self, alias: &Alias) -> u64 {
        self.balances.get(alias).cloned().unwrap_or_default()
    }

    pub fn get_shielded_balance_for(&self, alias: &Alias) -> u64 {
        let stripped_alias = Alias {
            name: alias
                .name
                .strip_suffix("-payment-address")
                .unwrap()
                .to_string(),
        };
        self.masp_balances
            .get(&stripped_alias)
            .cloned()
            .unwrap_or_default()
    }

    pub fn get_redelegations_targets_for(&mut self, alias: &Alias) -> HashSet<String> {
        self.redelegations
            .get(alias)
            .map(|data| data.keys().map(|a| a.clone()).collect::<HashSet<String>>())
            .unwrap_or_default()
    }

    /// UPDATE

    pub fn add_implicit_account(&mut self, alias: Alias) {
        self.accounts.insert(
            alias.clone(),
            Account {
                alias: alias.clone(),
                public_keys: BTreeSet::from_iter(vec![alias.clone()]),
                threshold: 1,
                address_type: AddressType::Implicit,
            },
        );
        self.balances.insert(alias.clone(), 0);
    }

    pub fn add_masp_account(&mut self, alias: Alias) {
        self.masp_accounts.insert(
            alias.clone(),
            MaspAccount {
                alias: alias.clone(),
                spending_key: format!("{}-spending-key", alias.name).into(),
                payment_address: format!("{}-payment-address", alias.name).into(),
            },
        );
        self.masp_balances.insert(alias.clone(), 0);
    }

    pub fn add_enstablished_account(
        &mut self,
        alias: Alias,
        aliases: BTreeSet<Alias>,
        threshold: u64,
    ) {
        self.accounts.insert(
            alias.clone(),
            Account {
                alias: alias.clone(),
                public_keys: aliases,
                threshold,
                address_type: AddressType::Enstablished,
            },
        );
        self.balances.insert(alias.clone(), 0);
    }

    pub fn modify_balance(&mut self, source: Alias, target: Alias, amount: u64) {
        if !source.is_faucet() {
            *self.balances.get_mut(&source).unwrap() -= amount;
        }
        *self.balances.get_mut(&target).unwrap() += amount;
    }

    pub fn modify_balance_fee(&mut self, source: Alias, _gas_limit: u64) {
        if !source.is_faucet() {
            *self.balances.get_mut(&source).unwrap() -= DEFAULT_FEE_IN_NATIVE_TOKEN;
        }
    }

    pub fn modify_bond(&mut self, source: Alias, validator: String, amount: u64) {
        if !source.is_faucet() {
            *self.balances.get_mut(&source).unwrap() -= amount;
        }
        let default = HashMap::from_iter([(validator.clone(), 0u64)]);
        *self
            .bonds
            .entry(source.clone())
            .or_insert(default)
            .entry(validator)
            .or_insert(0) += amount;
    }

    pub fn modify_redelegate(&mut self, source: Alias, from: String, to: String, amount: u64) {
        let default = HashMap::from_iter([(to.clone(), 0u64)]);
        *self
            .redelegations
            .entry(source.clone())
            .or_insert(default)
            .entry(to)
            .or_insert(0) += amount;
        self.bonds
            .entry(source.clone())
            .and_modify(|bond| *bond.get_mut(&from).unwrap() -= amount);
    }

    pub fn modify_unbonds(&mut self, source: Alias, validator: String, amount: u64) {
        let default = HashMap::from_iter([(validator.clone(), 0u64)]);
        *self
            .unbonds
            .entry(source.clone())
            .or_insert(default)
            .entry(validator.clone())
            .or_insert(0) += amount;
        self.bonds
            .entry(source.clone())
            .and_modify(|bond| *bond.get_mut(&validator).unwrap() -= amount);
    }

    pub fn modify_shielding(&mut self, source: Alias, target: Alias, amount: u64) {
        *self.balances.get_mut(&source).unwrap() -= amount;
        let target_alias = Alias {
            name: target
                .name
                .strip_suffix("-payment-address")
                .unwrap()
                .to_string(),
        };
        *self.masp_balances.get_mut(&target_alias).unwrap() += amount;
    }

<<<<<<< HEAD
    pub fn modify_unshielding(&mut self, source: Alias, target: Alias, amount: u64) {
        let source_alias = Alias {
            name: source
                .name
                .strip_suffix("-spending-key")
                .unwrap()
                .to_string(),
        };

        *self.masp_balances.get_mut(&source_alias).unwrap() -= amount;
        *self.balances.get_mut(&target).unwrap() += amount;
    }

    pub fn modify_shielded_transfer(&mut self, source: Alias, target: Alias, amount: u64) {
        let target_alias = Alias {
            name: target
                .name
                .strip_suffix("-payment-address")
                .unwrap()
                .to_string(),
        };
        *self.masp_balances.get_mut(&target_alias).unwrap() += amount;

        let source_alias = Alias {
            name: source
                .name
                .strip_suffix("-spending-key")
                .unwrap()
                .to_string(),
        };
        *self.masp_balances.get_mut(&source_alias).unwrap() -= amount;
=======
    pub fn set_enstablished_as_validator(&mut self, alias: Alias) {
        let account = self.accounts.remove(&alias).unwrap();
        self.validators.insert(alias, account);
>>>>>>> 667b0a24
    }
}

#[derive(Clone, Debug, Default, Serialize, Deserialize)]
pub struct AntithesisRng {}

impl RngCore for AntithesisRng {
    fn next_u32(&mut self) -> u32 {
        (antithesis_sdk::random::get_random() & 0xFFFF_FFFF) as u32
    }

    fn next_u64(&mut self) -> u64 {
        antithesis_sdk::random::get_random()
    }

    fn fill_bytes(&mut self, dest: &mut [u8]) {
        let mut i = 0;
        while i + 8 <= dest.len() {
            let random = antithesis_sdk::random::get_random();
            dest[i..i + 8].copy_from_slice(&random.to_le_bytes());
            i += 8;
        }
        if i < dest.len() {
            let random = antithesis_sdk::random::get_random();
            let dest_len = dest.len();
            dest[i..].copy_from_slice(&random.to_le_bytes()[..dest_len - i]);
        }
    }

    fn try_fill_bytes(&mut self, dest: &mut [u8]) -> Result<(), rand::Error> {
        self.fill_bytes(dest);
        Ok(())
    }
}<|MERGE_RESOLUTION|>--- conflicted
+++ resolved
@@ -164,19 +164,17 @@
                     }
                     self.modify_shielding(source, target, amount)
                 }
-<<<<<<< HEAD
                 Task::Unshielding(source, target, amount, setting) => {
                     if with_fee {
                         self.modify_balance_fee(setting.gas_payer, setting.gas_limit);
                     }
                     self.modify_unshielding(source, target, amount)
-=======
+                }
                 Task::BecomeValidator(alias, _, _, _, _, _, _, setting) => {
                     if with_fee {
                         self.modify_balance_fee(setting.gas_payer, setting.gas_limit);
                     }
                     self.set_enstablished_as_validator(alias)
->>>>>>> 667b0a24
                 }
             }
             self.stats
@@ -550,7 +548,6 @@
         *self.masp_balances.get_mut(&target_alias).unwrap() += amount;
     }
 
-<<<<<<< HEAD
     pub fn modify_unshielding(&mut self, source: Alias, target: Alias, amount: u64) {
         let source_alias = Alias {
             name: source
@@ -582,11 +579,11 @@
                 .to_string(),
         };
         *self.masp_balances.get_mut(&source_alias).unwrap() -= amount;
-=======
+    }
+
     pub fn set_enstablished_as_validator(&mut self, alias: Alias) {
         let account = self.accounts.remove(&alias).unwrap();
         self.validators.insert(alias, account);
->>>>>>> 667b0a24
     }
 }
 
